// Top-level build file where you can add configuration options common to all sub-projects/modules.
buildscript {
    ext.kotlinVersion = '1.3.72'
    ext.spotlessVersion = '3.27.1'

    repositories {
        google()
        jcenter()
    }
    dependencies {
<<<<<<< HEAD
        classpath 'com.android.tools.build:gradle:4.0.0-beta05'
        
=======
        classpath 'com.android.tools.build:gradle:4.1.0-alpha08'
        classpath "org.jetbrains.kotlin:kotlin-gradle-plugin:$kotlinVersion"
        classpath "com.diffplug.spotless:spotless-plugin-gradle:$spotlessVersion"

>>>>>>> a4e6c8af

        // NOTE: Do not place your application dependencies here; they belong
        // in the individual module build.gradle files
    }
}

allprojects {
    repositories {
        google()
        jcenter()
        maven {
            url 'https://oss.sonatype.org/content/repositories/snapshots'
        }
    }
}

subprojects {
    apply plugin: 'com.diffplug.gradle.spotless'
    spotless {
        java {
            target '**/*.java'
            googleJavaFormat()
            licenseHeaderFile "${project.rootProject.projectDir}/license-header.txt"
        }
        kotlin {
            target '**/*.kt'
            ktlint()
            licenseHeaderFile "${project.rootProject.projectDir}/license-header.txt"
        }
    }
}

ext {
    appcompatVersion = '1.1.0'
    autoValueVersion = '1.6'
    daggerVersion = '2.16'
    guavaVersion = '28.2-android'
    hapiFhirStructuresR4Version = '4.2.0'
    roomVersion = '2.2.5'

    // testing
    junitVersion = '4.13'
    roboelectricVersion = '4.3.1'
    testVersion = '1.0.0'
    truthVersion = '1.0.1'

}<|MERGE_RESOLUTION|>--- conflicted
+++ resolved
@@ -8,15 +8,9 @@
         jcenter()
     }
     dependencies {
-<<<<<<< HEAD
-        classpath 'com.android.tools.build:gradle:4.0.0-beta05'
-        
-=======
-        classpath 'com.android.tools.build:gradle:4.1.0-alpha08'
+        classpath 'com.android.tools.build:gradle:4.1.0-alpha09'
         classpath "org.jetbrains.kotlin:kotlin-gradle-plugin:$kotlinVersion"
         classpath "com.diffplug.spotless:spotless-plugin-gradle:$spotlessVersion"
-
->>>>>>> a4e6c8af
 
         // NOTE: Do not place your application dependencies here; they belong
         // in the individual module build.gradle files
@@ -52,6 +46,7 @@
 ext {
     appcompatVersion = '1.1.0'
     autoValueVersion = '1.6'
+    cqlEngineVersion = '1.3.14-SNAPSHOT'
     daggerVersion = '2.16'
     guavaVersion = '28.2-android'
     hapiFhirStructuresR4Version = '4.2.0'
