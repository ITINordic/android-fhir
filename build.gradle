--- conflicted
+++ resolved
@@ -45,11 +45,7 @@
 
 ext {
     appcompatVersion = '1.1.0'
-<<<<<<< HEAD
-    autoValueVersion = '1.6'
     cqlEngineVersion = '1.3.14-SNAPSHOT'
-=======
->>>>>>> 5e78ea3c
     daggerVersion = '2.16'
     guavaVersion = '28.2-android'
     hapiFhirStructuresR4Version = '4.2.0'
