--- conflicted
+++ resolved
@@ -80,14 +80,9 @@
     androidTestImplementation deps.atsl.rules
     androidTestImplementation deps.atsl.runner
     androidTestImplementation deps.truth
-<<<<<<< HEAD
     androidTestImplementation deps.atsl.espresso
-    androidTestImplementation deps.atsl.ui_automator
-    api deps.fhir_protos
-=======
 
     api deps.hapi_r4
->>>>>>> f0587479
 
     coreLibraryDesugaring deps.desugar
 
