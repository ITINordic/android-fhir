/*
 * Copyright 2020 Google LLC
 *
 * Licensed under the Apache License, Version 2.0 (the "License");
 * you may not use this file except in compliance with the License.
 * You may obtain a copy of the License at
 *
 *       http://www.apache.org/licenses/LICENSE-2.0
 *
 * Unless required by applicable law or agreed to in writing, software
 * distributed under the License is distributed on an "AS IS" BASIS,
 * WITHOUT WARRANTIES OR CONDITIONS OF ANY KIND, either express or implied.
 * See the License for the specific language governing permissions and
 * limitations under the License.
 */

package com.google.android.fhir.datacapture.mapping

import android.os.Build
import ca.uhn.fhir.context.FhirContext
import ca.uhn.fhir.parser.IParser
import com.google.common.truth.Truth.assertThat
import java.text.SimpleDateFormat
import java.util.Date
import org.hl7.fhir.r4.model.Patient
import org.junit.Test
import org.junit.runner.RunWith
import org.robolectric.RobolectricTestRunner
import org.robolectric.annotation.Config

@RunWith(RobolectricTestRunner::class)
@Config(sdk = [Build.VERSION_CODES.P])
class ResourceMapperTest {
  @Test
  fun extract() {
    // https://developer.commure.com/docs/apis/sdc/examples#definition-based-extraction
    val questionnaireJson =
      """
        {
          "resourceType": "Questionnaire",
          "id": "client-registration-sample",
          "status": "active",
          "date": "2020-11-18T07:24:47.111Z",
          "subjectType": [
            "Patient"
          ],
          "extension": [
            {
              "url": "http://hl7.org/fhir/uv/sdc/StructureDefinition/sdc-questionnaire-itemExtractionContext",
              "valueExpression": {
                "language": "application/x-fhir-query",
                "expression": "Patient",
                "name": "patient"
              }
            }
          ],
          "item": [
            {
              "linkId": "PR",
              "type": "group",
              "item": [
                {
                  "linkId": "PR-name",
                  "type": "group",
                  "definition": "http://hl7.org/fhir/StructureDefinition/Patient#Patient.name",
                  "item": [
                    {
                      "linkId": "PR-name-text",
                      "definition": "http://hl7.org/fhir/StructureDefinition/Patient#Patient.name.given",
                      "type": "string",
                      "text": "First Name"
                    },
                    {
                      "linkId": "PR-name-family",
                      "definition": "http://hl7.org/fhir/StructureDefinition/datatypes#Patient.name.family",
                      "type": "string",
                      "text": "Family Name"
                    }
                  ]
                },
                {
                  "linkId": "patient-0-birth-date",
                  "definition": "http://hl7.org/fhir/StructureDefinition/Patient#Patient.birthDate",
                  "type": "date",
                  "text": "Date of Birth"
                },
        {
          "linkId": "PR-name-id",
          "definition": "http://hl7.org/fhir/StructureDefinition/Resource#Resource.id",
          "type": "string",
          "text": "Patient Id"
        },
                {
                  "linkId": "PR-name-id",
                  "definition": "http://hl7.org/fhir/StructureDefinition/Resource#Resource.id",
                  "type": "string",
                  "text": "Patient Id"
                },
                {
                  "linkId": "patient-0-gender",
                  "extension": [
                    {
                      "url": "http://hl7.org/fhir/StructureDefinition/questionnaire-itemControl",
                      "valueCodeableConcept": {
                        "coding": [
                          {
                            "system": "http://hl7.org/fhir/questionnaire-item-control",
                            "code": "radio-button",
                            "display": "Radio Button"
                          }
                        ],
                        "text": "A control where choices are listed with a button beside them. The button can be toggled to select or de-select a given choice. Selecting one item deselects all others."
                      }
                    }
                  ],
                  "definition": "http://hl7.org/fhir/StructureDefinition/Patient#Patient.gender",
                  "type": "choice",
                  "text": "Gender:",
                  "answerOption": [
                    {
                      "valueCoding": {
                        "code": "female",
                        "display": "Female"
                      },
                      "initialSelected": true
                    },
                    {
                      "valueCoding": {
                        "code": "male",
                        "display": "Male"
                      }
                    },
                    {
                      "valueCoding": {
                        "code": "other",
                        "display": "Other"
                      }
                    },
                    {
                      "valueCoding": {
                        "code": "unknown",
                        "display": "Unknown"
                      }
                    }
                  ]
                },
                {
                  "linkId": "patient-0-marital-status",
                  "extension": [
                    {
                      "url": "http://hl7.org/fhir/StructureDefinition/questionnaire-itemControl",
                      "valueCodeableConcept": {
                        "coding": [
                          {
                            "system": "http://hl7.org/fhir/questionnaire-item-control",
                            "code": "check",
                            "display": "Check-box"
                          }
                        ],
                        "text": "A control where choices are listed with a button beside them. The button can be toggled to select or de-select a given choice. Selecting one item deselects all others."
                      }
                    }
                  ],
                  "definition": "http://hl7.org/fhir/StructureDefinition/Patient#Patient.maritalStatus",
                  "type": "choice",
                  "text": "Marital Status:",
                  "answerOption": [
                    {
                      "valueCoding": {
                        "code": "A",
                        "display": "Annulled"
                      }
                    },
                    {
                      "valueCoding": {
                        "code": "D",
                        "display": "Divorced"
                      }
                    },
                    {
                      "valueCoding": {
                        "code": "I",
                        "display": "Interlocutory"
                      }
                    },
                    {
                      "valueCoding": {
                        "code": "L",
                        "display": "Legally Separated"
                      }
                    },
                    {
                      "valueCoding": {
                        "code": "M",
                        "display": "Married"
                      },
                      "initialSelected": true
                    },
                    {
                      "valueCoding": {
                        "code": "P",
                        "display": "Polygamous"
                      }
                    },
                    {
                      "valueCoding": {
                        "code": "S",
                        "display": "Never Married"
                      }
                    },
                    {
                      "valueCoding": {
                        "code": "T",
                        "display": "Domestic Partner"
                      }
                    },
                    {
                      "valueCoding": {
                        "code": "U",
                        "display": "Unmarried"
                      }
                    },
                    {
                      "valueCoding": {
                        "code": "W",
                        "display": "Widowed"
                      }
                    },
                    {
                      "valueCoding": {
                        "code": "UNK",
                        "display": "Unknown"
                      }
                    }
                  ]
                },
                {
                  "linkId": "PR-telecom",
                  "type": "group",
                  "definition": "http://hl7.org/fhir/StructureDefinition/Patient#Patient.telecom",
                  "item": [
                    {
                      "linkId": "PR-telecom-system",
                      "definition": "http://hl7.org/fhir/StructureDefinition/Patient#Patient.telecom.system",
                      "type": "string",
                      "text": "system",
                      "initial": [
                        {
                          "valueString": "phone"
                        }
                      ],
                      "enableWhen": [
                        {
                          "question": "patient-0-gender",
                          "operator": "=",
                          "answerString": "ok"
                        }
                      ]
                    },
                    {
                      "linkId": "PR-telecom-value",
                      "definition": "http://hl7.org/fhir/StructureDefinition/Patient#Patient.telecom.value",
                      "type": "string",
                      "text": "Phone Number"
                    }
                  ]
                },
                {
                  "linkId": "PR-contact-party",
                  "type": "group",
                  "definition": "http://hl7.org/fhir/StructureDefinition/Patient#Patient.contact",
                  "item": [
                    {
                      "linkId": "PR-contact-party-name",
                      "definition": "http://hl7.org/fhir/StructureDefinition/Patient#Patient.contact.name",
                      "type": "group",
                      "item": [
                        {
                          "linkId": "PR-contact-party-name-given",
                          "definition": "http://hl7.org/fhir/StructureDefinition/Patient#Patient.contact.name.given",
                          "type": "string",
                          "text": "First Name"
                        },
                        {
                          "linkId": "PR-contact-party-name-family",
                          "definition": "http://hl7.org/fhir/StructureDefinition/datatypes#Patient.contact.name.family",
                          "type": "string",
                          "text": "Family Name"
                        }
                      ]
                    }
                  ]
                },
                {
                  "linkId": "PR-active",
                  "definition": "http://hl7.org/fhir/StructureDefinition/Patient#Patient.active",
                  "type": "boolean",
                  "text": "Is Active?"
                },
                {
                  "linkId": "PR-multiple-birth",
                  "definition": "http://hl7.org/fhir/StructureDefinition/Patient#Patient.multipleBirth",
                  "type": "integer",
                  "text": "Multiple birth integer i.e. 1 is first-born, 2 is second-born"
                }
              ]
            }
          ]
        }
      """.trimIndent()

    val questionnaireResponseJson =
      """
        {
          "resourceType": "QuestionnaireResponse",
          "questionnaire": "client-registration-sample",
          "item": [
            {
              "linkId": "PR",
              "item": [
                {
                  "linkId": "PR-name",
                  "item": [
                    {
                      "linkId": "PR-name-given",
                      "answer": [
                        {
                          "valueString": "John"
                        }
                      ]
                    },
                    {
                      "linkId": "PR-name-family",
                      "answer": [
                        {
                          "valueString": "Doe"
                        }
                      ]
                    }
                  ]
                },
                {
                  "linkId": "patient-0-birth-date",
                  "answer": [
                    {
                      "valueDate": "2021-01-01"
                    }
                  ]
                },
                {
                  "linkId": "PR-name-id",
<<<<<<< HEAD
                  "answer": [{ "valueString": "98238-adsfsa-23rfdsf" }]
=======
                  "answer": [
                    {
                      "valueString": "98238-adsfsa-23rfdsf"
                    }
                  ]
>>>>>>> 1987bf08
                },
                {
                  "linkId": "patient-0-gender",
                  "answer": [
                    {
                      "valueCoding": {
                        "code": "male",
                        "display": "Male"
                      }
                    }
                  ]
                },
                {
                  "linkId": "patient-0-marital-status",
                  "answer": [
                    {
                      "valueCoding": {
                        "code": "S",
                        "display": "Never Married"
                      }
                    }
                  ]
                },
                {
                  "linkId": "PR-telecom",
                  "item": [
                    {
                      "linkId": "PR-telecom-system"
                    },
                    {
                      "linkId": "PR-telecom-value",
                      "answer": [
                        {
                          "valueString": "+254711001122"
                        }
                      ]
                    }
                  ]
                },
                {
                  "linkId": "PR-contact-party",
                  "item": [
                    {
                      "linkId": "PR-contact-party-name",
                      "item": [
                        {
                          "linkId": "PR-contact-party-name-given",
                          "answer": [
                            {
                              "valueString": "Brenda"
                            }
                          ]
                        },
                        {
                          "linkId": "PR-contact-party-name-family",
                          "answer": [
                            {
                              "valueString": "Penman"
                            }
                          ]
                        }
                      ]
                    }
                  ]
                },
                {
                  "linkId": "PR-active",
                  "answer": [
                    {
                      "valueBoolean": true
                    }
                  ]
                },
                {
                  "linkId": "PR-multiple-birth",
                  "answer": [
                    {
                      "valueInteger": 2
                    }
                  ]
                }
              ]
            }
          ]
        }
      """.trimIndent()

    val iParser: IParser = FhirContext.forR4().newJsonParser()

    val uriTestQuestionnaire =
      iParser.parseResource(org.hl7.fhir.r4.model.Questionnaire::class.java, questionnaireJson) as
        org.hl7.fhir.r4.model.Questionnaire

    val uriTestQuestionnaireResponse =
      iParser.parseResource(
        org.hl7.fhir.r4.model.QuestionnaireResponse::class.java,
        questionnaireResponseJson
      ) as
        org.hl7.fhir.r4.model.QuestionnaireResponse

    val patient =
      ResourceMapper.extract(uriTestQuestionnaire, uriTestQuestionnaireResponse) as Patient

    assertThat(patient.birthDate).isEqualTo("2021-01-01".toDateFromFormatYyyyMmDd())
    assertThat(patient.active).isTrue()
    assertThat(patient.name.first().given.first().toString()).isEqualTo("John")
    assertThat(patient.name.first().family).isEqualTo("Doe")
    assertThat(patient.multipleBirthIntegerType.value).isEqualTo(2)
    assertThat(patient.contact[0].name.given.first().toString()).isEqualTo("Brenda")
    assertThat(patient.contact[0].name.family).isEqualTo("Penman")
  }

  @Test
  fun `extract() should allow extracting with unanswered questions`() {
    val questionnaireJson =
      """
        {
          "resourceType": "Questionnaire",
          "id": "client-registration-sample",
          "status": "active",
          "date": "2020-11-18T07:24:47.111Z",
          "subjectType": [
            "Patient"
          ],
          "extension": [
            {
              "url": "http://hl7.org/fhir/uv/sdc/StructureDefinition/sdc-questionnaire-itemExtractionContext",
              "valueExpression": {
                "language": "application/x-fhir-query",
                "expression": "Patient",
                "name": "patient"
              }
            }
          ],
          "item": [
            {
              "linkId": "PR",
              "type": "group",
              "item": [
                {
                  "linkId": "PR-name",
                  "type": "group",
                  "definition": "http://hl7.org/fhir/StructureDefinition/Patient#Patient.name",
                  "item": [
                    {
                      "linkId": "PR-name-text",
                      "definition": "http://hl7.org/fhir/StructureDefinition/Patient#Patient.name.given",
                      "type": "string",
                      "text": "First Name"
                    },
                    {
                      "linkId": "PR-name-family",
                      "definition": "http://hl7.org/fhir/StructureDefinition/datatypes#Patient.name.family",
                      "type": "string",
                      "text": "Family Name"
                    }
                  ]
                },
                {
                  "linkId": "patient-0-birth-date",
                  "definition": "http://hl7.org/fhir/StructureDefinition/Patient#Patient.birthDate",
                  "type": "date",
                  "text": "Date of Birth"
                },
                {
                  "linkId": "patient-0-gender",
                  "extension": [
                    {
                      "url": "http://hl7.org/fhir/StructureDefinition/questionnaire-itemControl",
                      "valueCodeableConcept": {
                        "coding": [
                          {
                            "system": "http://hl7.org/fhir/questionnaire-item-control",
                            "code": "radio-button",
                            "display": "Radio Button"
                          }
                        ],
                        "text": "A control where choices are listed with a button beside them. The button can be toggled to select or de-select a given choice. Selecting one item deselects all others."
                      }
                    }
                  ],
                  "definition": "http://hl7.org/fhir/StructureDefinition/Patient#Patient.gender",
                  "type": "string",
                  "text": "Gender"
                },
                {
                  "linkId": "PR-telecom",
                  "type": "group",
                  "definition": "http://hl7.org/fhir/StructureDefinition/Patient#Patient.telecom",
                  "extension": [
                    {
                      "url": "http://hl7.org/fhir/uv/sdc/StructureDefinition/sdc-questionnaire-itemContext",
                      "valueExpression": {
                        "language": "application/x-fhir-query",
                        "expression": "ContactPoint",
                        "name": "contactPoint"
                      }
                    }
                  ],
                  "item": [
                    {
                      "linkId": "PR-telecom-system",
                      "definition": "http://hl7.org/fhir/StructureDefinition/Patient#Patient.telecom.system",
                      "extension": [
                        {
                          "url": "http://hl7.org/fhir/uv/sdc/StructureDefinition/sdc-questionnaire-itemContext",
                          "valueExpression": {
                            "language": "application/x-fhir-query",
                            "expression": "ContactPoint$""" +
        """ContactPointSystem",
                            "name": "contactPointSystem"
                          }
                        }
                      ],
                      "type": "string",
                      "text": "system",
                      "initial": [
                        {
                          "valueString": "phone"
                        }
                      ],
                      "enableWhen": [
                        {
                          "question": "patient-0-gender",
                          "operator": "=",
                          "answerString": "ok"
                        }
                      ]
                    },
                    {
                      "linkId": "PR-telecom-value",
                      "definition": "http://hl7.org/fhir/StructureDefinition/Patient#Patient.telecom.value",
                      "type": "string",
                      "text": "Phone Number"
                    }
                  ]
                },
                {
                  "linkId": "PR-active",
                  "definition": "http://hl7.org/fhir/StructureDefinition/Patient#Patient.active",
                  "type": "boolean",
                  "text": "Is Active?"
                }
              ]
            }
          ]
        }
        """.trimIndent()

    val questionnaireResponseJson =
      """
        {
          "resourceType": "QuestionnaireResponse",
          "questionnaire": "Questionnaire/client-registration-sample",
          "item": [
            {
              "linkId": "PR",
              "item": [
                {
                  "linkId": "PR-name",
                  "item": [
                    {
                      "linkId": "PR-name-text",
                      "answer": [
                        {
                          "valueString": "Simon"
                        }
                      ]
                    },
                    {
                      "linkId": "PR-name-family",
                      "answer": [
                        {
                          "valueString": "Crawford"
                        }
                      ]
                    }
                  ]
                },
                {
                  "linkId": "patient-0-birth-date",
                  "answer": [
                    {
                      "valueDate": "2016-02-11"
                    }
                  ]
                },
                {
                  "linkId": "patient-0-gender",
                  "answer": [
                    {
                      "valueString": "female"
                    }
                  ]
                },
                {
                  "linkId": "PR-telecom",
                  "item": [
                    {
                      "linkId": "PR-telecom-system",
                      "answer": [
                        {
                          "valueString": "phone"
                        }
                      ]
                    },
                    {
                      "linkId": "PR-telecom-value"
                    }
                  ]
                },
                {
                  "linkId": "PR-address",
                  "item": [
                    {
                      "linkId": "PR-address-city",
                      "answer": [
                        {
                          "valueString": "Nairobi"
                        }
                      ]
                    },
                    {
                      "linkId": "PR-address-country",
                      "answer": [
                        {
                          "valueString": "Kenya"
                        }
                      ]
                    }
                  ]
                },
                {
                  "linkId": "PR-active"
                }
              ]
            }
          ]
        }
      """.trimIndent()

    val iParser: IParser = FhirContext.forR4().newJsonParser()

    val uriTestQuestionnaire =
      iParser.parseResource(org.hl7.fhir.r4.model.Questionnaire::class.java, questionnaireJson) as
        org.hl7.fhir.r4.model.Questionnaire

    val uriTestQuestionnaireResponse =
      iParser.parseResource(
        org.hl7.fhir.r4.model.QuestionnaireResponse::class.java,
        questionnaireResponseJson
      ) as
        org.hl7.fhir.r4.model.QuestionnaireResponse

    val patient =
      ResourceMapper.extract(uriTestQuestionnaire, uriTestQuestionnaireResponse) as Patient
    assertThat(patient.birthDate).isEqualTo("2016-02-11".toDateFromFormatYyyyMmDd())
    assertThat(patient.active).isFalse()
    assertThat(patient.telecom.get(0).value).isNull()
    assertThat(patient.name.first().given.first().toString()).isEqualTo("Simon")
    assertThat(patient.name.first().family).isEqualTo("Crawford")
  }

  private fun String.toDateFromFormatYyyyMmDd(): Date? {
    return SimpleDateFormat("yyyy-MM-dd").parse(this)
  }
}<|MERGE_RESOLUTION|>--- conflicted
+++ resolved
@@ -349,15 +349,11 @@
                 },
                 {
                   "linkId": "PR-name-id",
-<<<<<<< HEAD
-                  "answer": [{ "valueString": "98238-adsfsa-23rfdsf" }]
-=======
                   "answer": [
                     {
                       "valueString": "98238-adsfsa-23rfdsf"
                     }
                   ]
->>>>>>> 1987bf08
                 },
                 {
                   "linkId": "patient-0-gender",
