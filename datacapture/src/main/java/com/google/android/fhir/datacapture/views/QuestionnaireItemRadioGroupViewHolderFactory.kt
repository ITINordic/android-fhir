--- conflicted
+++ resolved
@@ -42,7 +42,9 @@
 
       override fun bind(questionnaireItemViewItem: QuestionnaireItemViewItem) {
         this.questionnaireItemViewItem = questionnaireItemViewItem
-<<<<<<< HEAD
+        val (questionnaireItem, questionnaireResponseItem) = questionnaireItemViewItem
+        val answer = questionnaireResponseItem.answer.singleOrNull()?.valueCoding
+        radioHeader.text = questionnaireItem.text
         val questionnaireItem = questionnaireItemViewItem.questionnaireItem
         val questionnaireResponseItemBuilder =
           questionnaireItemViewItem.questionnaireResponseItemBuilder
@@ -54,11 +56,6 @@
           prefixTextView.visibility = View.GONE
         }
         radioHeader.text = questionnaireItem.text.value
-=======
-        val (questionnaireItem, questionnaireResponseItem) = questionnaireItemViewItem
-        val answer = questionnaireResponseItem.answer.singleOrNull()?.valueCoding
-        radioHeader.text = questionnaireItem.text
->>>>>>> 80a9de18
         radioGroup.removeAllViews()
         var index = 0
         questionnaireItem.answerOption.forEach {
