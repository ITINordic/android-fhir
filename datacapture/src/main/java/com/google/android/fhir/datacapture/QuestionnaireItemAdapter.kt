/*
 * Copyright 2020 Google LLC
 *
 * Licensed under the Apache License, Version 2.0 (the "License");
 * you may not use this file except in compliance with the License.
 * You may obtain a copy of the License at
 *
 *       http://www.apache.org/licenses/LICENSE-2.0
 *
 * Unless required by applicable law or agreed to in writing, software
 * distributed under the License is distributed on an "AS IS" BASIS,
 * WITHOUT WARRANTIES OR CONDITIONS OF ANY KIND, either express or implied.
 * See the License for the specific language governing permissions and
 * limitations under the License.
 */

package com.google.android.fhir.datacapture

import android.view.ViewGroup
import androidx.recyclerview.widget.DiffUtil
import androidx.recyclerview.widget.ListAdapter
import com.google.android.fhir.datacapture.views.QuestionnaireItemCheckBoxViewHolderFactory
import com.google.android.fhir.datacapture.views.QuestionnaireItemDatePickerViewHolderFactory
import com.google.android.fhir.datacapture.views.QuestionnaireItemDateTimePickerViewHolderFactory
import com.google.android.fhir.datacapture.views.QuestionnaireItemDisplayViewHolderFactory
import com.google.android.fhir.datacapture.views.QuestionnaireItemDropDownViewHolderFactory
import com.google.android.fhir.datacapture.views.QuestionnaireItemEditTextDecimalViewHolderFactory
import com.google.android.fhir.datacapture.views.QuestionnaireItemEditTextIntegerViewHolderFactory
import com.google.android.fhir.datacapture.views.QuestionnaireItemEditTextMultiLineViewHolderFactory
import com.google.android.fhir.datacapture.views.QuestionnaireItemEditTextSingleLineViewHolderFactory
import com.google.android.fhir.datacapture.views.QuestionnaireItemGroupViewHolderFactory
import com.google.android.fhir.datacapture.views.QuestionnaireItemRadioGroupViewHolderFactory
import com.google.android.fhir.datacapture.views.QuestionnaireItemViewHolder
import com.google.android.fhir.datacapture.views.QuestionnaireItemViewItem
import com.google.fhir.r4.core.QuestionnaireItemTypeCode

internal class QuestionnaireItemAdapter :
    ListAdapter<QuestionnaireItemViewItem, QuestionnaireItemViewHolder>(DiffCallback) {
    /**
     * @param viewType the integer value of the [QuestionnaireItemViewHolderType] used to render the
     * [QuestionnaireItemViewItem].
     */
    override fun onCreateViewHolder(parent: ViewGroup, viewType: Int): QuestionnaireItemViewHolder {
        val viewHolder = when (QuestionnaireItemViewHolderType.fromInt(viewType)) {
            QuestionnaireItemViewHolderType.GROUP -> QuestionnaireItemGroupViewHolderFactory
            QuestionnaireItemViewHolderType.CHECK_BOX -> QuestionnaireItemCheckBoxViewHolderFactory
            QuestionnaireItemViewHolderType.DATE_PICKER ->
                QuestionnaireItemDatePickerViewHolderFactory
            QuestionnaireItemViewHolderType.DATE_TIME_PICKER ->
                QuestionnaireItemDateTimePickerViewHolderFactory
            QuestionnaireItemViewHolderType.EDIT_TEXT_SINGLE_LINE ->
                QuestionnaireItemEditTextSingleLineViewHolderFactory
            QuestionnaireItemViewHolderType.EDIT_TEXT_MULTI_LINE ->
                QuestionnaireItemEditTextMultiLineViewHolderFactory
            QuestionnaireItemViewHolderType.EDIT_TEXT_INTEGER ->
                QuestionnaireItemEditTextIntegerViewHolderFactory
            QuestionnaireItemViewHolderType.EDIT_TEXT_DECIMAL ->
                QuestionnaireItemEditTextDecimalViewHolderFactory
            QuestionnaireItemViewHolderType.RADIO_GROUP ->
                QuestionnaireItemRadioGroupViewHolderFactory
            QuestionnaireItemViewHolderType.DROP_DOWN ->
                QuestionnaireItemDropDownViewHolderFactory
            QuestionnaireItemViewHolderType.DISPLAY ->
                QuestionnaireItemDisplayViewHolderFactory
        }
        return viewHolder.create(parent)
    }

    override fun onBindViewHolder(holder: QuestionnaireItemViewHolder, position: Int) {
        holder.bind(getItem(position))
    }

    /**
     * Returns the integer value of the [QuestionnaireItemViewHolderType] that will be used to
     * render the [QuestionnaireItemViewItem]. This is determined by a combination of the data type
     * of the question and any additional Questionnaire Item UI Control Codes
     * (http://hl7.org/fhir/R4/valueset-questionnaire-item-control.html) used in the
     * itemControl extension (http://hl7.org/fhir/R4/extension-questionnaire-itemcontrol.html).
     */
<<<<<<< HEAD
    override fun getItemViewType(position: Int): Int {
        val questionnaireItemViewItem = questionnaireItemViewItemList[position]
        return when (val type = questionnaireItemViewItem.questionnaireItem.type.value) {
=======
    override fun getItemViewType(position: Int) =
        when (val type = getItem(position).questionnaireItem.type.value) {
>>>>>>> 168850e1
            QuestionnaireItemTypeCode.Value.GROUP -> QuestionnaireItemViewHolderType.GROUP
            QuestionnaireItemTypeCode.Value.BOOLEAN -> QuestionnaireItemViewHolderType.CHECK_BOX
            QuestionnaireItemTypeCode.Value.DATE -> QuestionnaireItemViewHolderType.DATE_PICKER
            QuestionnaireItemTypeCode.Value.DATE_TIME ->
                QuestionnaireItemViewHolderType.DATE_TIME_PICKER
            QuestionnaireItemTypeCode.Value.STRING ->
                QuestionnaireItemViewHolderType.EDIT_TEXT_SINGLE_LINE
            QuestionnaireItemTypeCode.Value.TEXT ->
                QuestionnaireItemViewHolderType.EDIT_TEXT_MULTI_LINE
            QuestionnaireItemTypeCode.Value.INTEGER ->
                QuestionnaireItemViewHolderType.EDIT_TEXT_INTEGER
            QuestionnaireItemTypeCode.Value.DECIMAL ->
                QuestionnaireItemViewHolderType.EDIT_TEXT_DECIMAL
            QuestionnaireItemTypeCode.Value.CHOICE ->
                getChoiceViewHolderType(questionnaireItemViewItem)
            QuestionnaireItemTypeCode.Value.DISPLAY ->
                QuestionnaireItemViewHolderType.DISPLAY
            else -> throw NotImplementedError("Question type $type not supported.")
        }.value
<<<<<<< HEAD
    }

    override fun getItemCount() = questionnaireItemViewItemList.size

    private fun getChoiceViewHolderType(questionnaireViewItem: QuestionnaireItemViewItem):
        QuestionnaireItemViewHolderType {
        if (questionnaireViewItem.questionnaireItem.itemControl == ITEM_CONTROL_DROP_DOWN) {
            return QuestionnaireItemViewHolderType.DROP_DOWN
        } else if (
            questionnaireViewItem.questionnaireItem.answerOptionCount >
            MINIMUM_NUMBER_OF_ITEMS_FOR_DROP_DOWN) {
            return QuestionnaireItemViewHolderType.DROP_DOWN
        } else {
            return QuestionnaireItemViewHolderType.RADIO_GROUP
        }
    }

    private companion object {
        // Choice questions are rendered as radio group if number of choices less than this constant
        const val MINIMUM_NUMBER_OF_ITEMS_FOR_DROP_DOWN = 4
    }
=======
}

internal object DiffCallback : DiffUtil.ItemCallback<QuestionnaireItemViewItem>() {
    override fun areItemsTheSame(
        oldItem: QuestionnaireItemViewItem,
        newItem: QuestionnaireItemViewItem
    ) = oldItem.questionnaireItem.linkId == newItem.questionnaireItem.linkId

    override fun areContentsTheSame(
        oldItem: QuestionnaireItemViewItem,
        newItem: QuestionnaireItemViewItem
    ) = oldItem.questionnaireItem == newItem.questionnaireItem
>>>>>>> 168850e1
}<|MERGE_RESOLUTION|>--- conflicted
+++ resolved
@@ -32,6 +32,7 @@
 import com.google.android.fhir.datacapture.views.QuestionnaireItemRadioGroupViewHolderFactory
 import com.google.android.fhir.datacapture.views.QuestionnaireItemViewHolder
 import com.google.android.fhir.datacapture.views.QuestionnaireItemViewItem
+import com.google.fhir.r4.core.Questionnaire
 import com.google.fhir.r4.core.QuestionnaireItemTypeCode
 
 internal class QuestionnaireItemAdapter :
@@ -77,14 +78,10 @@
      * (http://hl7.org/fhir/R4/valueset-questionnaire-item-control.html) used in the
      * itemControl extension (http://hl7.org/fhir/R4/extension-questionnaire-itemcontrol.html).
      */
-<<<<<<< HEAD
+
     override fun getItemViewType(position: Int): Int {
-        val questionnaireItemViewItem = questionnaireItemViewItemList[position]
-        return when (val type = questionnaireItemViewItem.questionnaireItem.type.value) {
-=======
-    override fun getItemViewType(position: Int) =
-        when (val type = getItem(position).questionnaireItem.type.value) {
->>>>>>> 168850e1
+        val questionnaireItem = getItem(position).questionnaireItem
+        return when (val type = questionnaireItem.type.value) {
             QuestionnaireItemTypeCode.Value.GROUP -> QuestionnaireItemViewHolderType.GROUP
             QuestionnaireItemTypeCode.Value.BOOLEAN -> QuestionnaireItemViewHolderType.CHECK_BOX
             QuestionnaireItemTypeCode.Value.DATE -> QuestionnaireItemViewHolderType.DATE_PICKER
@@ -99,22 +96,19 @@
             QuestionnaireItemTypeCode.Value.DECIMAL ->
                 QuestionnaireItemViewHolderType.EDIT_TEXT_DECIMAL
             QuestionnaireItemTypeCode.Value.CHOICE ->
-                getChoiceViewHolderType(questionnaireItemViewItem)
+                getChoiceViewHolderType(questionnaireItem)
             QuestionnaireItemTypeCode.Value.DISPLAY ->
                 QuestionnaireItemViewHolderType.DISPLAY
             else -> throw NotImplementedError("Question type $type not supported.")
         }.value
-<<<<<<< HEAD
     }
 
-    override fun getItemCount() = questionnaireItemViewItemList.size
-
-    private fun getChoiceViewHolderType(questionnaireViewItem: QuestionnaireItemViewItem):
+    private fun getChoiceViewHolderType(questionnaireItem: Questionnaire.Item):
         QuestionnaireItemViewHolderType {
-        if (questionnaireViewItem.questionnaireItem.itemControl == ITEM_CONTROL_DROP_DOWN) {
+        if (questionnaireItem.itemControl == ITEM_CONTROL_DROP_DOWN) {
             return QuestionnaireItemViewHolderType.DROP_DOWN
         } else if (
-            questionnaireViewItem.questionnaireItem.answerOptionCount >
+            questionnaireItem.answerOptionCount >
             MINIMUM_NUMBER_OF_ITEMS_FOR_DROP_DOWN) {
             return QuestionnaireItemViewHolderType.DROP_DOWN
         } else {
@@ -126,7 +120,6 @@
         // Choice questions are rendered as radio group if number of choices less than this constant
         const val MINIMUM_NUMBER_OF_ITEMS_FOR_DROP_DOWN = 4
     }
-=======
 }
 
 internal object DiffCallback : DiffUtil.ItemCallback<QuestionnaireItemViewItem>() {
@@ -139,5 +132,4 @@
         oldItem: QuestionnaireItemViewItem,
         newItem: QuestionnaireItemViewItem
     ) = oldItem.questionnaireItem == newItem.questionnaireItem
->>>>>>> 168850e1
 }