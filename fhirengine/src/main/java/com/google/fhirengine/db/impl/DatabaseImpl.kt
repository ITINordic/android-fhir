/*
 * Copyright 2020 Google LLC
 *
 * Licensed under the Apache License, Version 2.0 (the "License");
 * you may not use this file except in compliance with the License.
 * You may obtain a copy of the License at
 *
 *       http://www.apache.org/licenses/LICENSE-2.0
 *
 * Unless required by applicable law or agreed to in writing, software
 * distributed under the License is distributed on an "AS IS" BASIS,
 * WITHOUT WARRANTIES OR CONDITIONS OF ANY KIND, either express or implied.
 * See the License for the specific language governing permissions and
 * limitations under the License.
 */

package com.google.fhirengine.db.impl

import android.content.Context
import android.database.sqlite.SQLiteConstraintException
import androidx.room.Room
import ca.uhn.fhir.parser.IParser
import com.google.fhirengine.db.ResourceAlreadyExistsInDbException
import com.google.fhirengine.db.ResourceNotFoundInDbException
import com.google.fhirengine.index.FhirIndexer
import com.google.fhirengine.resource.ResourceUtils
import javax.inject.Inject
import org.hl7.fhir.r4.model.Resource

/**
 * The implementation for the persistence layer using Room.
 * See docs for [com.google.fhirengine.db.Database] for the API docs.
 */
internal class DatabaseImpl @Inject constructor(
  context: Context,
  private val iParser: IParser,
  fhirIndexer: FhirIndexer
) : com.google.fhirengine.db.Database {
    val db = Room.databaseBuilder(context, RoomResourceDb::class.java, DATABASE_NAME)
            // TODO https://github.com/jingtang10/fhir-engine/issues/32
            //  don't allow main thread queries
            .allowMainThreadQueries()
            .build()
    val dao by lazy {
        db.dao().also {
            it.fhirIndexer = fhirIndexer
            it.iParser = iParser
        }
    }

    override fun <R : Resource> insert(resource: R) {
        try {
            dao.insert(resource)
        } catch (constraintException: SQLiteConstraintException) {
            throw ResourceAlreadyExistsInDbException(
                    resource.resourceType.name,
                    resource.id,
                    constraintException
            )
        }
    }

    override fun <R : Resource> update(resource: R) {
        dao.update(resource)
    }

    override fun <R : Resource> select(clazz: Class<R>, id: String): R {
        val type = ResourceUtils.getResourceType(clazz)
        return dao.getResource(
                resourceId = id,
                resourceType = type
        )?.let {
            iParser.parseResource(clazz, it)
        } ?: throw ResourceNotFoundInDbException(type.name, id)
    }

    override fun <R : Resource> delete(clazz: Class<R>, id: String) {
        val type = ResourceUtils.getResourceType(clazz)
        dao.deleteResource(
                resourceId = id,
                resourceType = type
        )
    }

<<<<<<< HEAD
    override fun <R : Resource?> searchByReference(
      clazz: Class<R>,
      reference: String,
      value: String
    ): List<R>? {
        return dao.getResourceByReferenceIndex(
                ResourceUtils.getResourceType(clazz).name, reference, value)
                .map { iParser.parseResource(it) as R }
    }

    override fun <R : Resource?> searchByString(
      clazz: Class<R>?,
      string: String,
      value: String
    ): List<R> {
        return dao.getResourceByStringIndex(ResourceUtils.getResourceType(clazz).name, string,
                value).map { iParser.parseResource(it) as R }
    }

    override fun <R : Resource?> searchByCode(
      clazz: Class<R>?,
      code: String,
      system: String,
      value: String
    ): List<R> {
        return dao.getResourceByCodeIndex(ResourceUtils.getResourceType(clazz).name, code, system,
                value).map { iParser.parseResource(it) as R }
    }

    override fun <R : Resource?> searchByReferenceAndCode(
      clazz: Class<R>,
      reference: String,
      refvalue: String,
      string: String,
      system: String,
      value: String
    ): List<R>? {
        val refs = searchByReference(clazz, reference, refvalue)?.map { it?.id }
        return searchByCode(clazz, string, system, value).filter { refs!!.contains(it?.id) }
=======
    companion object {
        private const val DATABASE_NAME = "ResourceDatabase"
>>>>>>> 5e8d37ad
    }
}<|MERGE_RESOLUTION|>--- conflicted
+++ resolved
@@ -82,7 +82,6 @@
         )
     }
 
-<<<<<<< HEAD
     override fun <R : Resource?> searchByReference(
       clazz: Class<R>,
       reference: String,
@@ -122,9 +121,9 @@
     ): List<R>? {
         val refs = searchByReference(clazz, reference, refvalue)?.map { it?.id }
         return searchByCode(clazz, string, system, value).filter { refs!!.contains(it?.id) }
-=======
+    }
+
     companion object {
         private const val DATABASE_NAME = "ResourceDatabase"
->>>>>>> 5e8d37ad
     }
 }